--- conflicted
+++ resolved
@@ -37,24 +37,12 @@
 
 ## Building and executing tests
 
-<<<<<<< HEAD
 In order to build and execute tests, it necessary to run `cmake` command with option `-DBUILD_TEST_EXECUTABLES=true`, then build the tests and execute them with commands:
 
 ```bash
 cmake .. -DBUILD_TEST_EXECUTABLES=true
 make
 make test
-ctest
 ```
-=======
-In order to build and execute tests, it necessary to run `cmake` command 
-with option `-DBUILD_TEST_EXECUTABLES=true`, then build the tests and execute them with commands:
-
-```shell
-cmake -DBUILD_TEST_EXECUTABLES=true ..
-make  
-make test
-```    
->>>>>>> f4495519
    
 when in `CAPD/build` directory.