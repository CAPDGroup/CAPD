# CAPD
Experimental repository for CAPD library

## Original source code repositories:

https://svn.capdnet.ii.uj.edu.pl/capd/  
https://svn.capdnet.ii.uj.edu.pl/capdDynSys4

## Building the library

Clone the repository:

<<<<<<< HEAD
    git clone https://github.com/CAPDGroup/CAPD
=======
    git clone https://github.com/CAPDGroup/CAPD.git
>>>>>>> 417bf2c3
    
Enter the repository, create the build folder, configure the repository and then build:

    cd CAPD
    mkdir build
    cd build
    cmake ..
    make

Above commands will build the library only (without tests or examples). Krak module also will not be built. 

Options:
 
* `-DBUILD_KRAK=true` - builds `krak` graphical user interface  module. 
* `-DBUILD_EXAMPLE_EXECUTABLES=true` - include tests and example programs into build. In order to build and launch tests, look into section "Building and executing tests".

## Installing the library

In order to install the library simply call

    make install

when in `CAPD/build` folder. You can specify the directory where the library should be installed with option `CMAKE_INSTALL_PREFIX` that must be set when calling `cmake` command. For Linux users: it might be necessary to use `sudo make install` instead of `make install` if you specify the installation directory that requires super user access rights.

## Building and executing tests

In order to build and execute tests, it necessary to run `cmake` command with option `-DBUILD_TEST_EXECUTABLES=true`, then build the tests and execute them with commands:

```bash
cmake .. -DBUILD_TEST_EXECUTABLES=true
make
make tests
ctest
```
   
when in `CAPD/build` directory.<|MERGE_RESOLUTION|>--- conflicted
+++ resolved
@@ -10,11 +10,7 @@
 
 Clone the repository:
 
-<<<<<<< HEAD
     git clone https://github.com/CAPDGroup/CAPD
-=======
-    git clone https://github.com/CAPDGroup/CAPD.git
->>>>>>> 417bf2c3
     
 Enter the repository, create the build folder, configure the repository and then build:
 
