--- conflicted
+++ resolved
@@ -1,72 +1,67 @@
-//////////////////////////////////////////////////////////////////////////////
-//   Package:          CAPD
-
-/////////////////////////////////////////////////////////////////////////////
-//
-/// @file intervals/lib.h
-///
-/// @author Tomasz Kapela   @date 2010-01-23
-//
-/////////////////////////////////////////////////////////////////////////////
-
-// Copyright (C) Tomasz Kapela 2010
-//
-// This file constitutes a part of the CAPD library,
-// distributed under the terms of the GNU General Public License.
-// Consult  http://capd.ii.uj.edu.pl/ for details.
-
-#ifndef _CAPD_INTERVAL_LIB_H_
-#define _CAPD_INTERVAL_LIB_H_
-
-#include "minmax_interval.h"
-
-#include <cmath>
-#include "capd/basicalg/doubleFun.h"
-<<<<<<< HEAD
-
-#define __USE_FILIB__
-=======
-//#define __USE_FILIB__
-
->>>>>>> 4d13ec3e
-//#define __USE_CXSC__
-
-#ifdef __USE_CXSC__
-#include "capd/cxsc/Interval.h"
-namespace capd{
-typedef ::capd::cxsc::Interval  DInterval;
-//typedef DInterval Interval;
-}
-
-#else
-#ifndef __USE_FILIB__
-
-using std::log;
-#include "capd/intervals/Interval.h"
-#include "capd/rounding/DoubleRounding.h"
-
-namespace capd{
-//typedef capd::intervals::DoubleInterval Interval;
-typedef intervals::Interval<double, capd::rounding::DoubleRounding> DInterval;
-} // end of namespace capd
-
-#else
-
-#include "capd/filib/Interval.h"
-namespace capd{
-typedef ::capd::filib::Interval<double, ::filib::native_directed, ::filib::i_mode_normal >  DInterval;
-//typedef DInterval Interval;
-} // end of namespace capd
-
-#endif  // __USE_FILIB__
-#endif
-
-#ifndef __CAPD_DEFINE_INTERVAL__
-#define __CAPD_DEFINE_INTERVAL__
-namespace capd{
-  typedef DInterval interval;
-  typedef DInterval Interval;
-}
-#endif //__CAPD_DEFINE_INTERVAL__
-
-#endif // _CAPD_INTERVAL_LIB_H_
+//////////////////////////////////////////////////////////////////////////////
+//   Package:          CAPD
+
+/////////////////////////////////////////////////////////////////////////////
+//
+/// @file intervals/lib.h
+///
+/// @author Tomasz Kapela   @date 2010-01-23
+//
+/////////////////////////////////////////////////////////////////////////////
+
+// Copyright (C) Tomasz Kapela 2010
+//
+// This file constitutes a part of the CAPD library,
+// distributed under the terms of the GNU General Public License.
+// Consult  http://capd.ii.uj.edu.pl/ for details.
+
+#ifndef _CAPD_INTERVAL_LIB_H_
+#define _CAPD_INTERVAL_LIB_H_
+
+#include "minmax_interval.h"
+
+#include <cmath>
+#include "capd/basicalg/doubleFun.h"
+#define __USE_FILIB__
+
+//#define __USE_CXSC__
+
+#ifdef __USE_CXSC__
+#include "capd/cxsc/Interval.h"
+namespace capd{
+typedef ::capd::cxsc::Interval  DInterval;
+//typedef DInterval Interval;
+}
+
+#else
+#ifndef __USE_FILIB__
+
+using std::log;
+#include "capd/intervals/Interval.h"
+#include "capd/rounding/DoubleRounding.h"
+
+namespace capd{
+//typedef capd::intervals::DoubleInterval Interval;
+typedef intervals::Interval<double, capd::rounding::DoubleRounding> DInterval;
+} // end of namespace capd
+
+#else
+
+#include "capd/filib/Interval.h"
+namespace capd{
+typedef ::capd::filib::Interval<double, ::filib::native_directed, ::filib::i_mode_normal >  DInterval;
+//typedef DInterval Interval;
+} // end of namespace capd
+
+#endif  // __USE_FILIB__
+#endif
+
+#ifndef __CAPD_DEFINE_INTERVAL__
+#define __CAPD_DEFINE_INTERVAL__
+namespace capd{
+  typedef DInterval interval;
+  typedef DInterval Interval;
+}
+#endif //__CAPD_DEFINE_INTERVAL__
+
+#endif // _CAPD_INTERVAL_LIB_H_