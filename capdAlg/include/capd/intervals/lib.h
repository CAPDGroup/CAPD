//////////////////////////////////////////////////////////////////////////////
//   Package:          CAPD

/////////////////////////////////////////////////////////////////////////////
//
/// @file intervals/lib.h
///
/// @author Tomasz Kapela   @date 2010-01-23
//
/////////////////////////////////////////////////////////////////////////////

// Copyright (C) Tomasz Kapela 2010
//
// This file constitutes a part of the CAPD library,
// distributed under the terms of the GNU General Public License.
// Consult  http://capd.ii.uj.edu.pl/ for details.

#ifndef CAPD_INTERVAL_LIB_H
#define CAPD_INTERVAL_LIB_H

#include "minmax_interval.h"

#include <cmath>
#include "capd/basicalg/doubleFun.h"



#ifdef __USE_CXSC__
#include "capd/cxsc/Interval.h"
namespace capd{
typedef ::capd::cxsc::Interval  DInterval;
//typedef DInterval Interval;
}

#endif



#if 0
#ifndef __USE_FILIB__

using std::log;
#include "capd/intervals/Interval.h"
#include "capd/rounding/DoubleRounding.h"

namespace capd{
//typedef capd::intervals::DoubleInterval Interval;
typedef intervals::Interval<double, capd::rounding::DoubleRounding> DInterval;
} // end of namespace capd

#endif
#endif



#ifdef __USE_FILIB__

#include "capd/filib/Interval.h"
namespace capd{
typedef ::capd::filib::Interval<double, ::filib::native_directed, ::filib::i_mode_normal >  DInterval;
//typedef DInterval Interval;
} // end of namespace capd

#endif  // __USE_FILIB__



#ifndef __CAPD_DEFINE_INTERVAL__
#define __CAPD_DEFINE_INTERVAL__
namespace capd{
  typedef DInterval interval;
  typedef DInterval Interval;

}

#endif //__CAPD_DEFINE_INTERVAL__



<<<<<<< HEAD
#endif // _CAPD_INTERVAL_LIB_H_

=======
#endif // CAPD_INTERVAL_LIB_H
>>>>>>> aa57ca8a
<|MERGE_RESOLUTION|>--- conflicted
+++ resolved
@@ -1,85 +1,78 @@
-//////////////////////////////////////////////////////////////////////////////
-//   Package:          CAPD
-
-/////////////////////////////////////////////////////////////////////////////
-//
-/// @file intervals/lib.h
-///
-/// @author Tomasz Kapela   @date 2010-01-23
-//
-/////////////////////////////////////////////////////////////////////////////
-
-// Copyright (C) Tomasz Kapela 2010
-//
-// This file constitutes a part of the CAPD library,
-// distributed under the terms of the GNU General Public License.
-// Consult  http://capd.ii.uj.edu.pl/ for details.
-
-#ifndef CAPD_INTERVAL_LIB_H
-#define CAPD_INTERVAL_LIB_H
-
-#include "minmax_interval.h"
-
-#include <cmath>
-#include "capd/basicalg/doubleFun.h"
-
-
-
-#ifdef __USE_CXSC__
-#include "capd/cxsc/Interval.h"
-namespace capd{
-typedef ::capd::cxsc::Interval  DInterval;
-//typedef DInterval Interval;
-}
-
-#endif
-
-
-
-#if 0
-#ifndef __USE_FILIB__
-
-using std::log;
-#include "capd/intervals/Interval.h"
-#include "capd/rounding/DoubleRounding.h"
-
-namespace capd{
-//typedef capd::intervals::DoubleInterval Interval;
-typedef intervals::Interval<double, capd::rounding::DoubleRounding> DInterval;
-} // end of namespace capd
-
-#endif
-#endif
-
-
-
-#ifdef __USE_FILIB__
-
-#include "capd/filib/Interval.h"
-namespace capd{
-typedef ::capd::filib::Interval<double, ::filib::native_directed, ::filib::i_mode_normal >  DInterval;
-//typedef DInterval Interval;
-} // end of namespace capd
-
-#endif  // __USE_FILIB__
-
-
-
-#ifndef __CAPD_DEFINE_INTERVAL__
-#define __CAPD_DEFINE_INTERVAL__
-namespace capd{
-  typedef DInterval interval;
-  typedef DInterval Interval;
-
-}
-
-#endif //__CAPD_DEFINE_INTERVAL__
-
-
-
-<<<<<<< HEAD
-#endif // _CAPD_INTERVAL_LIB_H_
-
-=======
-#endif // CAPD_INTERVAL_LIB_H
->>>>>>> aa57ca8a
+//////////////////////////////////////////////////////////////////////////////
+//   Package:          CAPD
+
+/////////////////////////////////////////////////////////////////////////////
+//
+/// @file intervals/lib.h
+///
+/// @author Tomasz Kapela   @date 2010-01-23
+//
+/////////////////////////////////////////////////////////////////////////////
+
+// Copyright (C) Tomasz Kapela 2010
+//
+// This file constitutes a part of the CAPD library,
+// distributed under the terms of the GNU General Public License.
+// Consult  http://capd.ii.uj.edu.pl/ for details.
+
+#ifndef CAPD_INTERVAL_LIB_H
+#define CAPD_INTERVAL_LIB_H
+
+#include "minmax_interval.h"
+
+#include <cmath>
+#include "capd/basicalg/doubleFun.h"
+
+
+
+#ifdef __USE_CXSC__
+#include "capd/cxsc/Interval.h"
+namespace capd{
+typedef ::capd::cxsc::Interval  DInterval;
+//typedef DInterval Interval;
+}
+
+#endif
+
+
+
+#if 0
+#ifndef __USE_FILIB__
+
+using std::log;
+#include "capd/intervals/Interval.h"
+#include "capd/rounding/DoubleRounding.h"
+
+namespace capd{
+//typedef capd::intervals::DoubleInterval Interval;
+typedef intervals::Interval<double, capd::rounding::DoubleRounding> DInterval;
+} // end of namespace capd
+
+#endif
+#endif
+
+
+
+#ifdef __USE_FILIB__
+
+#include "capd/filib/Interval.h"
+namespace capd{
+typedef ::capd::filib::Interval<double, ::filib::native_directed, ::filib::i_mode_normal >  DInterval;
+//typedef DInterval Interval;
+} // end of namespace capd
+
+#endif  // __USE_FILIB__
+
+
+
+#ifndef __CAPD_DEFINE_INTERVAL__
+#define __CAPD_DEFINE_INTERVAL__
+namespace capd{
+  typedef DInterval interval;
+  typedef DInterval Interval;
+
+}
+
+#endif //__CAPD_DEFINE_INTERVAL__
+
+#endif // CAPD_INTERVAL_LIB_H